#!/usr/bin/env python3
"""Train ReLU CNN on ImageNet using ModelTrainer"""

import torch
from datasets import load_from_disk, load_dataset, Dataset
from transformers import TrainingArguments
import torchvision.transforms as T
import random
from torch.utils.data import default_collate
import argparse
from torch.utils.tensorboard import SummaryWriter

# Import from shared_utils package
from shared_utils import ModelTrainer, find_latest_checkpoint

from prelu_cnn import CNN, CNNTrainer
from timm.data.mixup import Mixup
from timm.data.auto_augment import rand_augment_transform
from timm.data.distributed_sampler import RepeatAugSampler

from PIL import Image, ImageFile
import warnings

# Handle corrupt images more gracefully
ImageFile.LOAD_TRUNCATED_IMAGES = True
# Suppress EXIF warnings
warnings.filterwarnings("ignore", category=UserWarning, module="PIL.TiffImagePlugin")
warnings.filterwarnings("ignore", message="Corrupt EXIF data")

class MixupCutmixCollator:
    """
    Custom collate function that applies MixUp and/or CutMix augmentation at the batch level
    using timm's battle-tested Mixup implementation.

    MixUp: Blends entire images and labels (img = λ*img1 + (1-λ)*img2)
    CutMix: Cuts rectangular patches from one image and pastes onto another

    When both are enabled, randomly switches between them based on switch_prob.

    Why these augmentations are effective:
    - MixUp: Smoother decision boundaries, better calibration, linear behavior between classes
    - CutMix: Forces model to learn from partial views, improves localization
    - Combined: Complementary regularization - MixUp for global mixing, CutMix for local mixing
    - Empirically improves ImageNet top-1 accuracy by 1-2%
    """

    def __init__(
        self,
        mixup_alpha=0.8,
        cutmix_alpha=1.0,
        prob=1.0,
        switch_prob=0.5,
        mode='batch',
        label_smoothing=0.1,
        num_classes=1000
    ):
        """
        Args:
            mixup_alpha: Beta distribution parameter for MixUp. Higher = more mixing.
                         Set to 0 to disable MixUp. Default 0.8 (timm standard).
            cutmix_alpha: Beta distribution parameter for CutMix patch sizes.
                          Set to 0 to disable CutMix. Default 1.0 (uniform patch sizes).
            prob: Probability of applying either augmentation to a batch.
                  Default 1.0 (always apply one of them).
            switch_prob: Probability of selecting CutMix over MixUp when both are active.
                         Default 0.5 (equal chance of each).
            mode: How to apply mixing:
                  - 'batch': Same mixing params for entire batch (fastest)
                  - 'pair': Different params per image pair
                  - 'elem': Different params per element (most diverse)
            label_smoothing: Label smoothing applied to mixed targets.
                             Set to 0.0 if using Trainer's label_smoothing_factor.
            num_classes: Number of classes for one-hot encoding.
        """
        self.mixup_enabled = mixup_alpha > 0 or cutmix_alpha > 0

        if self.mixup_enabled:
            self.mixup_fn = Mixup(
                mixup_alpha=mixup_alpha,
                cutmix_alpha=cutmix_alpha,
                prob=prob,
                switch_prob=switch_prob,
                mode=mode,
                label_smoothing=label_smoothing,
                num_classes=num_classes
            )
        else:
            self.mixup_fn = None

        self.num_classes = num_classes

    def __call__(self, batch):
        """
        Collate function that creates a batch and applies MixUp/CutMix.

        Args:
            batch: List of examples from the dataset

        Returns:
            Dict with batched tensors, with MixUp/CutMix applied if enabled
        """
        # First, use default collate to create standard batch tensors
        batch_dict = default_collate(batch)

        # Apply MixUp/CutMix if enabled
        if self.mixup_fn is not None:
            # timm's Mixup expects (images, targets) and returns (mixed_images, mixed_targets)
            # mixed_targets are one-hot encoded with mixing applied
            mixed_images, mixed_labels = self.mixup_fn(
                batch_dict['pixel_values'],
                batch_dict['labels']
            )

            batch_dict['pixel_values'] = mixed_images
            batch_dict['labels'] = mixed_labels

        return batch_dict

class SafeImageNetDataset(Dataset):
    """
    Wrapper for ImageNet dataset that safely handles EXIF errors on-demand.
    Extends HuggingFace Dataset class to maintain compatibility.
    """
    def __init__(self, dataset, transform_fn=None):
        # Don't call super().__init__() to avoid Dataset initialization issues
        self.dataset = dataset
        self.transform_fn = transform_fn
        self.skipped_count = 0

        # Pre-cache known good images as fallbacks
        # Spread across dataset to get variety of classes
        self.fallback_indices = [0, 1000, 5000, 10000, 20000, 30000, 40000, 50000]
        self.fallback_cache = []
        self._initialize_fallback_cache()

        # Copy over essential internal attributes from the underlying dataset
        for attr in ['_data', '_info', '_split', '_indices', '_fingerprint']:
            if hasattr(dataset, attr):
                setattr(self, attr, getattr(dataset, attr))
    
    def _initialize_fallback_cache(self):
        """Pre-cache some known good images as fallbacks."""
        print("🔄 Initializing fallback cache for error handling...")
        for idx in self.fallback_indices:
            try:
                # Only cache up to available dataset size
                if idx >= len(self.dataset):
                    continue
                item = self.dataset[idx]
                if self.transform_fn:
                    item = self.transform_fn(item)
                self.fallback_cache.append(item)
            except Exception as e:
                # Skip bad fallback candidates
                continue

        if not self.fallback_cache:
            # Emergency: try first 100 indices to find at least one good image
            for idx in range(min(100, len(self.dataset))):
                try:
                    item = self.dataset[idx]
                    if self.transform_fn:
                        item = self.transform_fn(item)
                    self.fallback_cache.append(item)
                    break
                except:
                    continue

        print(f"✅ Cached {len(self.fallback_cache)} fallback images")

    def _get_fallback(self):
        """Return a real cached image as fallback."""
        if not self.fallback_cache:
            # This should never happen if initialization worked
            raise RuntimeError("No fallback images available - dataset may be corrupted")

        # Rotate through cached images to provide variety
        fallback_idx = self.skipped_count % len(self.fallback_cache)
        return self.fallback_cache[fallback_idx]

    def __len__(self):
        return len(self.dataset)

    def __getitem__(self, key):
        # Handle column access (string key) - delegate to underlying dataset
        if isinstance(key, str):
            return self.dataset[key]

        # Handle row access (integer index) with error handling
        idx = key
        try:
            item = self.dataset[idx]

            # Apply transform if provided
            if self.transform_fn:
                item = self.transform_fn(item)

            return item

        except UnicodeDecodeError as e:
            self.skipped_count += 1
            print(f"⚠️ UnicodeDecodeError at index {idx}, using cached fallback (skipped total: {self.skipped_count})")
            return self._get_fallback()

        except Exception as e:
            self.skipped_count += 1
            print(f"⚠️ Error at index {idx}: {type(e).__name__}, using cached fallback (skipped total: {self.skipped_count})")
            return self._get_fallback()
    
    def __getitems__(self, indices):
        """Handle batch loading for efficient DataLoader operation."""
        batch = []
        for idx in indices:
            try:
                item = self.dataset[idx]

                # Apply transform if provided
                if self.transform_fn:
                    item = self.transform_fn(item)

                batch.append(item)
            except Exception as e:
                self.skipped_count += 1
                print(f"⚠️ Error at index {idx}: {type(e).__name__}, using cached fallback (skipped total: {self.skipped_count})")
                batch.append(self._get_fallback())
        return batch
    
    def __getattr__(self, name):
        """Delegate attribute access to the underlying dataset."""
        return getattr(self.dataset, name)

def main():
    """Train ReLU CNN on ImageNet."""
    
    # Parse command line arguments
    parser = argparse.ArgumentParser(description="Train ReLU CNN on ImageNet")
    parser.add_argument("--no-logging", action="store_true", 
                        help="Disable timestamped logging folders and tensorboard reporting")
    args = parser.parse_args()
    
    # Set debugging options based on command line flags
    disable_logging = args.no_logging
    
    print("🚀 Training ReLU CNN on ImageNet")
    print("=" * 50)
    
    if disable_logging:
        print("📝 Logging disabled (no log folders will be created)")
    
    # Check CUDA availability
    device = torch.device("cuda" if torch.cuda.is_available() else "cpu")
    print(f"Using device: {device}")

    # L40S/Ada GPU-specific settings for numerical stability
    # TF32 is enabled by default on Ampere/Ada (A100, H100, L40S, RTX 30/40)
    # It uses reduced precision (10-bit mantissa vs 23-bit FP32) which can cause
    # numerical instability in BatchNorm and gradient computations
    if device.type == "cuda":
        # Print GPU architecture info for debugging
        print(f"GPU: {torch.cuda.get_device_name()}")
        print(f"CUDA version: {torch.version.cuda}")
        print(f"cuDNN version: {torch.backends.cudnn.version()}")

        # disable TF32 if numerical instability occurs
        torch.backends.cuda.matmul.allow_tf32 = True
        torch.backends.cudnn.allow_tf32 = True

        # disable benchmark and enable deterministic if reproducibility needed
        torch.backends.cudnn.benchmark = True
        torch.backends.cudnn.deterministic = False

        # Prevent reduced precision reductions in FP32 mode
        torch.backends.cuda.matmul.allow_fp16_reduced_precision_reduction = False

        print(f"🔧 TF32 enabled for faster matmuls")
        print(f"🔧 cuDNN benchmark enabled, deterministic disabled")
        print(f"🔧 FP16 reduced precision reduction disabled")

    # Global flag to disable mixed precision training
    use_mixed_precision = True  # disable if numerical instability occurs

    # Check for mixed precision support
    use_bf16 = False
    use_fp16 = False
    if use_mixed_precision and device.type == "cuda":
        print(f"GPU: {torch.cuda.get_device_name()}")
        print(f"GPU Memory: {torch.cuda.get_device_properties(0).total_memory / 1e9:.1f} GB")

        # Check for BF16 support (Ampere and newer: A100, H100, RTX 30/40 series)
        if torch.cuda.is_bf16_supported():
            use_bf16 = True
            print(f"✅ BF16 (bfloat16) support detected - enabling mixed precision training")
        else:
            # Fallback to FP16 for older GPUs (Volta, Turing: V100, T4, RTX 20 series)
            use_fp16 = True
            print(f"✅ FP16 (float16) support detected - enabling mixed precision training")
            print(f"   (BF16 not available on this GPU, using FP16 fallback)")
    elif device.type == "cuda":
        print(f"GPU: {torch.cuda.get_device_name()}")
        print(f"GPU Memory: {torch.cuda.get_device_properties(0).total_memory / 1e9:.1f} GB")
        print(f"⚠️ Mixed precision training disabled (use_mixed_precision=False)")
    
    if False:
        # Load training dataset from processed version
        dataset_path = "./processed_datasets/imagenet_processor"
        dataset = load_from_disk(dataset_path)
        
        train_dataset = dataset["train"]
        eval_dataset = dataset["validation"]
    else:
        # Load from Hugging Face cache with specific version to avoid re-download
        train_dataset = load_dataset("imagenet-1k", split="train", revision="1.0.0")
        eval_dataset = load_dataset("imagenet-1k", split="validation", revision="1.0.0")

    mean = [0.485, 0.456, 0.406]
    std  = [0.229, 0.224, 0.225]
    
    # Data augmentation parameters (DeiT-B recipe)
    random_erasing_prob = 0.25  # DeiT-B uses 0.25

    # Repeated Augmentation (DeiT-B uses 3x)
    # Each image is repeated N times in the epoch, each with different augmentation.
    # Disabled (1x) for faster training - already have strong augmentation
    # Set to 3 for DeiT-B recipe, but adds 3x training time
    num_aug_repeats = 1  # 1 = disabled, 3 = DeiT-B default

    # RandAugment "9/0.5" from DeiT-B:
    #   9 = magnitude (intensity of transforms, scale 0-10)
    #   0.5 = mstd (magnitude std - adds Gaussian noise to magnitude per-transform)
    # Using timm's implementation to get mstd support
    randaug_config = 'rand-m9-mstd0.5'
    randaug_hparams = {'img_mean': tuple([int(x * 255) for x in mean])}
    randaug_transform = rand_augment_transform(randaug_config, randaug_hparams)

    # MixUp/CutMix parameters (timm defaults for ImageNet)
    #
    # Both augmentations sample a mixing ratio λ from Beta(alpha, alpha) distribution:
    #   - MixUp:  blended_img = λ * img_a + (1-λ) * img_b
    #   - CutMix: paste (1-λ) area from img_b onto img_a
    #   - Labels: soft_label = λ * label_a + (1-λ) * label_b
    #
    # How alpha affects the Beta distribution of λ:
    #   alpha = 0.2: U-shaped, λ near 0 or 1 (mostly one image dominates)
    #   alpha = 0.8: Mild mixing, λ biased toward edges but smoother than 0.2
    #   alpha = 1.0: Uniform [0,1], any mixing ratio equally likely
    #   alpha = 2.0: Bell-shaped, λ clusters around 0.5 (always ~50/50 mix)
    #
<<<<<<< HEAD
    mixup_alpha = 0.4       # TODO: tune alpha if needed (0.2-1.0 range) from 0.8
    cutmix_alpha = 0.5      # TODO: tune alpha if needed (0.2-1.0 range) from 1.0
=======
    # MIXUP ALPHA - CNNs vs Transformers:
    #   Original MixUp paper (Zhang et al., 2017) used alpha=0.2 for ResNet on ImageNet.
    #   DeiT (Vision Transformer) uses alpha=0.8.
    #
    #   Why CNNs use lower alpha (less aggressive blending):
    #   - CNNs have LOCAL receptive fields - each neuron sees only a small patch (e.g., 3x3)
    #   - When two images are blended pixel-wise, local patterns become incoherent noise
    #   - A cat ear blended with a car wheel at 50/50 doesn't look like either - just blur
    #   - Lower alpha (0.2) keeps λ near 0 or 1, so one image dominates and local patterns survive
    #
    #   Why Transformers tolerate higher alpha:
    #   - Self-attention has GLOBAL receptive fields - each token attends to all other tokens
    #   - Can learn to aggregate information across the blended image holistically
    #   - 50/50 blends still provide useful training signal because attention can find
    #     coherent patches from either source image anywhere in the input
    #
    #   Typical values: ResNet=0.2, DeiT=0.8, current=0.4 (middle ground)
    #
    # CUTMIX ALPHA:
    #   Alpha=1.0 is standard for both CNNs and Transformers.
    #   With Beta(1,1) = Uniform[0,1], the cut patch can be any size from 0% to 100% of the image.
    #
    #   Why CutMix works better than MixUp for CNNs:
    #   - Instead of blending pixels (which destroys local patterns), CutMix PASTES a rectangular
    #     region from image B onto image A
    #   - Local patterns are preserved within each region - the cat ear stays a cat ear,
    #     the car wheel stays a car wheel, they just coexist in different spatial regions
    #
    #   How CNNs learn from both regions independently:
    #   - Conv filters slide across the ENTIRE image, processing each spatial location
    #   - When the 3x3 filter slides over the "cat" region, it detects cat features (fur texture, ears)
    #   - When the same filter slides over the "car" region, it detects car features (metal, wheels)
    #   - Both sets of features flow through the network and contribute to the final prediction
    #
    #   Gradient flow from soft labels:
    #   - The soft label (e.g., 0.7 cat + 0.3 car) teaches the network to output BOTH classes
    #   - During backprop, gradient flows proportionally: 70% of the loss gradient updates
    #     cat-detecting filters, 30% updates car-detecting filters
    #   - This means filters for BOTH classes get trained on every CutMix sample
    #   - Without soft labels (hard label = cat), car filters would get zero gradient even
    #     though 30% of the image contains car features - wasted training signal
    #
    #   This creates a powerful training signal:
    #   - Forces the network to recognize objects from partial views (only 70% of cat visible)
    #   - Teaches calibrated uncertainty - "I see mostly cat but also some car"
    #   - Improves localization - network must find where each object is, not just that it exists
    #   - Regularizes against overconfident predictions on ambiguous inputs
    #
    mixup_alpha = 0.2       # TODO: tune alpha if needed (0.2-1.0 range) from 0.8, 0.4
    cutmix_alpha = 1.0      # TODO: tune alpha if needed (0.2-1.0 range) from 1.0
>>>>>>> 1330dad3
    mix_prob = 1.0          # TODO: Probability of applying MixUp or CutMix to each batch
                            # Want to avoid bimodal training e.g. hard labels w/o cutmix vs soft labels with
    mix_switch_prob = 0.5   # When both enabled: P(CutMix) vs P(MixUp). 0.5 = equal chance
    mix_mode = 'batch'      # 'batch': same λ for all samples (fast)
                            # 'pair': different λ per image pair
                            # 'elem': different λ per element (most diverse, slower)
    mix_label_smoothing = 0.0  # Disabled here; using Trainer's label_smoothing_factor instead

    # Logging thresholds for anomaly detection
    # These control when warnings are logged for model internals (gradients, activations, etc.)
    # Higher values = less sensitive (fewer warnings), lower values = more sensitive (more warnings)
    logging_thresholds = {
        # Gradient thresholds
        'grad_norm': 7.0,  # Log when total gradient norm exceeds this (typical: 3-7 for your model)
        'param_norm': 100.0,  # Log individual parameter norms exceeding this

        # BatchNorm thresholds
        'bn_mean_abs': 10.0,  # running_mean absolute value
        'bn_var_mean': 100.0,  # running_var mean value (upper bound)
        'bn_var_max': 1000.0,  # running_var max value
        'bn_var_min': 0.01,  # running_var mean value (lower bound)

        # PReLU thresholds
        'prelu_alpha_max': 1.0,  # Maximum alpha value
        'prelu_alpha_min': -0.5,  # Minimum alpha value (negative threshold)
        'prelu_alpha_mean': 0.5,  # Mean alpha value
        'prelu_alpha_std': 0.5,  # Std of alpha values

        # Activation magnitude thresholds
        'act_abs_max': 50.0,  # Maximum absolute activation
        'act_abs_mean': 10.0,  # Mean absolute activation
        'act_std': 10.0,  # Activation standard deviation
        'act_growth': 1.2,  # Growth ratio between conv stages

        # Residual block thresholds (adjusted from 0.5/1.2 to 1.5/2.0 for stable training)
        'residual_main_to_shortcut_ratio': 1.5,  # Main path vs shortcut magnitude
        'residual_growth_from_addition': 2.0,  # Combined growth from residual addition
        'residual_combined_std': 10.0,  # Absolute combined std threshold
    }

    # Define the data augmentation and preprocessing pipeline for training images
    # Augmentations are applied in order - each builds on the previous transformations
    train_transform = T.Compose([
        # 1. RGB CONVERSION - Ensures consistent 3-channel input
        # Why: Some ImageNet images are grayscale (1 channel), but CNN expects RGB (3 channels)
        # Without this, training would crash on grayscale images
        T.Lambda(lambda x: x.convert('RGB') if x.mode != 'RGB' else x),
        
        # 2. RANDOM RESIZED CROP - Primary spatial augmentation
        # Why: Teaches model scale/translation invariance by showing objects at different sizes/positions
        # scale=(0.08, 1.0) means crop can be 8% to 100% of original image (aggressive cropping)
        # This is THE most important augmentation for ImageNet - forces model to recognize partial objects
        T.RandomResizedCrop(224, scale=(0.08, 1.0)),
        
        # 3. RANDOM HORIZONTAL FLIP - Simple but effective augmentation (50% probability)
        # Why: Doubles effective dataset size, teaches left-right invariance
        # Critical for natural images where orientation doesn't matter (cat facing left = cat facing right)
        T.RandomHorizontalFlip(),
        
        # 4. RANDAUGMENT - AutoML-discovered augmentation policy (DeiT-B: 9/0.5)
        # Applies 2 random ops from a set of 14 (rotation, shearing, color shifts, etc.)
        # Using timm's implementation for mstd support (magnitude noise)
        randaug_transform,
        
        # 5. TENSOR CONVERSION - PIL Image → Tensor, scales [0,255] → [0,1]
        # Must happen before normalize and after PIL-based augmentations
        T.ToTensor(),
        
        # 6. NORMALIZATION - Centers data around 0 with unit variance
        # This is CRITICAL for deep network training. Here's why:
        #
        # WITHOUT NORMALIZATION:
        # - Raw pixel values are in [0, 255], already scaled to [0, 1] by ToTensor()
        # - But [0, 1] range causes problems:
        #   * Activations only use positive half of activation functions (e.g., tanh)
        #   * Gradient flow is biased - always positive inputs mean gradients have consistent sign
        #   * Deep networks compound this: each layer's output drifts further from zero
        #   * This causes "internal covariate shift" - each layer constantly adapts to changing input distributions
        #
        # THE MATH:
        # - After normalization: x_norm = (x - mean) / std
        # - For ImageNet: mean=[0.485, 0.456, 0.406], std=[0.229, 0.224, 0.225]
        # - This transforms [0, 1] to approximately [-2, 2] with center at 0
        # - Example: A mid-gray pixel (0.5) becomes (0.5-0.485)/0.229 = 0.065 (near zero)
        #
        # WHY ZERO MEAN MATTERS:
        # 1. Activation functions work best around zero:
        #    - ReLU: Allows both positive and negative gradients
        #    - Tanh/Sigmoid: Maximum gradient at zero (derivative is highest)
        # 2. Gradient flow: Positive and negative values allow gradients to change sign
        # 3. Weight initialization assumes zero-centered inputs (e.g., Xavier/He initialization)
        #
        # WHY UNIT VARIANCE MATTERS (THE EXPRESSIVITY CONNECTION):
        # Consider a neuron with ReLU activation to see why variance controls expressivity:
        #
        # LOW VARIANCE INPUTS (e.g., all values in [0.45, 0.55] before normalization):
        # - After normalization & weights: z = wx + b clustered in tiny range
        # - Most neurons output nearly identical values
        # - Network loses discriminative power - different inputs produce similar outputs
        # - Information bottleneck: can't distinguish between classes
        # - Gradients become tiny → extremely slow learning
        #
        # HIGH VARIANCE INPUTS (e.g., values in [-100, 100]):
        # - After weights: z = wx + b has huge magnitude
        # - Many ReLUs completely dead (z < 0) or exploding (z >> 1)
        # - Dead ReLU problem: neurons permanently output 0, no gradient flow
        # - Exploding activations: gradients explode, training unstable
        # - Network becomes extremely sparse and brittle
        #
        # UNIT VARIANCE INPUTS (≈ [-2, 2] after normalization):
        # - After weights: balanced mix of positive and negative values
        # - ~50% of ReLUs active, ~50% zero (healthy sparsity)
        # - Gradients flow properly through active neurons
        # - Network maintains expressivity - different inputs produce different activation patterns
        # - Can learn complex decision boundaries
        #
        # Without proper normalization to unit variance:
        # - Network either compresses all inputs to similar outputs (low var)
        # - Or becomes too sparse/unstable to train (high var)
        # - Cannot learn the complex features needed to achieve low loss
        #
        # WHY IMAGENET STATISTICS (not just 0.5, 0.5, 0.5)?
        # - These are computed from millions of real images
        # - Natural images aren't perfectly gray-centered:
        #   * Red channel: mean=0.485 (slight red bias in natural scenes)
        #   * Green channel: mean=0.456 (most important for human vision)
        #   * Blue channel: mean=0.406 (sky/water pulls blue higher)
        # - Using dataset statistics ensures network sees properly centered data
        # - Pretrained models REQUIRE these exact values (they were trained with them)
        #
        # WHAT HAPPENS WITHOUT THIS:
        # - Slow convergence (10x more epochs needed)
        # - Higher chance of gradient explosion (need lower learning rates)
        # - Dead ReLU problem (neurons get stuck outputting zero)
        # - Poor transfer learning (can't use pretrained models)
        T.Normalize(mean, std),
        
        # 7. RANDOM ERASING (Cutout variant) - Masks random rectangles with random pixels
        # Why: Forces model to use context, prevents overfitting to specific features
        # p=0.1 (10% chance), scale=(0.02, 0.1) means 2-10% of image area erased
        # Applied AFTER normalization, so erased regions have random normalized values
        T.RandomErasing(p=random_erasing_prob), #scale=(0.02, 0.1)), 
                            # this is very conserative, usually T.RandomErasing(p=0.5, scale=(0.02, 0.33))
                            # or more aggressive T.RandomErasing(p=0.6, scale=(0.02, 0.4))
    ])

    # Define the preprocessing pipeline for evaluation images (no heavy augmentation)
    eval_transform = T.Compose([
        T.Lambda(lambda x: x.convert('RGB') if x.mode != 'RGB' else x),  # Ensure 3 channels (convert grayscale to RGB)
        T.Resize(256),                                    # Resize shorter side to 256 pixels
        T.CenterCrop(224),                                # Crop the center 224x224 region
        T.ToTensor(),                                     # Convert to tensor and scale to [0, 1]
        T.Normalize(mean, std),                           # Normalize using ImageNet mean and std
    ])

    def train_transform_fn(examples):
        # Handle both single examples and batches
        if isinstance(examples['image'], list):
            # Batch processing
            examples["pixel_values"] = [train_transform(image) for image in examples["image"]]
        else:
            # Single example processing  
            examples["pixel_values"] = train_transform(examples["image"])

        # Convert 'label' to 'labels' to match HuggingFace Trainer expectations
        examples["labels"] = examples["label"]
        del examples["label"]
        
        # Remove the original image to avoid DataLoader issues
        del examples["image"]
        return examples

    def eval_transform_fn(examples):
        # Handle both single examples and batches
        if isinstance(examples['image'], list):
            # Batch processing
            examples["pixel_values"] = [eval_transform(image) for image in examples["image"]]
        else:
            # Single example processing
            examples["pixel_values"] = eval_transform(examples["image"])

        # There's some craziness going on within HuggingFace Trainer that requires this hack
        examples["labels"] = examples["label"]
        del examples["label"]

        # Remove the original image to avoid DataLoader issues
        del examples["image"]
        return examples

    # Wrap datasets with safe wrapper to handle EXIF errors on-demand
    train_dataset = SafeImageNetDataset(train_dataset, train_transform_fn)
    eval_dataset = eval_dataset.with_transform(eval_transform_fn)
    
    print(f"✅ Loaded datasets with safe EXIF error handling")
    print(f"✅ Training samples: {len(train_dataset):,}")
    print(f"✅ Validation samples: {len(eval_dataset):,}")
    
    use_prelu = True # Re-enable PReLU (set to True) to prevent dying ReLU in conv5 (conv5.0 output_std=0.0245 due to ReLU killing negative values)
                       # PReLU allows negative values to pass through (scaled by alpha), preventing dead neurons
                       # Combined with ReZero scaling, this should stabilize conv5 training

    # Stochastic depth (DropPath) rate
    # Reference: "Deep Networks with Stochastic Depth" (Huang et al., 2016)
    #
    # HOW IT WORKS:
    # In a residual block: output = x + F(x), where F(x) is the main path (convs, BN, etc.)
    # With drop path:      output = x + mask * F(x), where mask ∈ {0, 1} is sampled per-sample
    #
    # When mask=0, the entire bottleneck block is skipped - input passes straight through
    # the skip connection. This forces the network to learn redundant representations
    # across blocks, so no single block becomes critical (similar to how Dropout
    # prevents reliance on individual neurons, but at the block level).
    #
    # PER-SAMPLE DROPPING:
    # Within a batch, each sample independently decides which blocks to drop:
    #   - Sample 1 might skip blocks [3, 7, 12]
    #   - Sample 2 might skip blocks [5, 9]
    # This creates an implicit ensemble of many sub-networks during training.
    #
    # LINEAR SCHEDULE:
    # Drop probability increases linearly with depth:
    #   - Block 1: p_drop = 0 (never dropped, early features always needed)
    #   - Block L: p_drop = drop_path_rate (deepest blocks most likely to drop)
    #
    # SCALING (modern "inverted dropout" style):
    # During training: output = x + (mask / p_survival) * F(x)  # scale UP when kept
    # During inference: output = x + F(x)                        # no scaling needed
    # This keeps expected values consistent without modifying inference.
    #
    # TYPICAL VALUES FOR RESNET-50:
    #   0.0:  No drop path (classic ResNet training)
    #   0.05: Light regularization
    #   0.1:  Moderate (current setting)
    #   0.15+: Heavy, may hurt ResNet-50 performance
    # (Deeper models like Swin-Base use 0.3-0.5)
    drop_path_rate = 0.1

    # Create CNN model
    activation_type = "PReLU" if use_prelu else "ReLU"
    bn_momentum = 0.01  # TODO: Batch normalization momentum (lower = more stable running stats)
                        # adjusting this value between 0.01 and 0.1 (default) to avoid invalid batch norm stats
                        # from .01
    print(f"\n🏗️ Creating {activation_type} CNN model ({1000} classes)...")
    print(f"🔧 Activation function: {activation_type}")
    print(f"🔧 BatchNorm momentum: {bn_momentum}")
    print(f"🔧 Stochastic depth (drop_path_rate): {drop_path_rate}")

    # Gradient checkpointing: trades compute for memory
    # Recomputes activations during backward pass instead of storing them
    # Reduces memory ~50-70%, allowing larger batch sizes
    # Cost: ~20-30% slower per step, but larger batches = fewer steps overall
    use_gradient_checkpointing = False

    model = CNN(
        use_prelu=use_prelu,
        use_builtin_conv=True,  # Use fast PyTorch convolutions
        num_classes=1000,
        bn_momentum=bn_momentum,
        drop_path_rate=drop_path_rate,
        gradient_checkpointing=use_gradient_checkpointing
    )
    if use_gradient_checkpointing:
        print(f"🔧 Gradient checkpointing: enabled (saves ~50% memory)")
    
    # This section moved below after we determine resume status
    
    # Force fresh weight initialization to ensure clean start
    def reset_weights(m):
        if hasattr(m, 'reset_parameters'):
            m.reset_parameters()
        elif hasattr(m, 'weight'):
            torch.nn.init.kaiming_normal_(m.weight)
        if hasattr(m, 'bias') and m.bias is not None:
            torch.nn.init.zeros_(m.bias)
    
    if False:
        model.apply(reset_weights)
        print("✅ Forced fresh weight initialization")
    
    # Move model to GPU
    model = model.to(device)
    print(f"✅ Model moved to device: {device}")
    
    # Verify model is on the correct CUDA device (cuda:0 if available)
    expected_device = torch.device("cuda:0" if torch.cuda.is_available() else "cpu")
    model_device = next(model.parameters()).device
    if model_device != expected_device:
        print(f"❌ Warning: Model parameters are on {model_device}, expected {expected_device}")
    else:
        print(f"✅ Model parameters confirmed on {expected_device}")

    # torch.compile() for 10-30% speedup on PyTorch 2.0+
    # Compiles the model into optimized kernels using TorchDynamo + TorchInductor
    # Note: "reduce-overhead" mode uses CUDAGraphs which can cause issues with in-place ops
    # Using "default" mode instead to avoid CUDAGraphs overwrite errors
    use_torch_compile = True  # disable if compilation issues occur
    if use_torch_compile and hasattr(torch, 'compile'):
        print("🔧 Compiling model with torch.compile()...")
        # Use "default" mode instead of "reduce-overhead" to avoid CUDAGraphs issues
        # "default" still provides optimization benefits without aggressive CUDAGraphs
        model = torch.compile(model, mode="default")
        print("✅ Model compiled successfully")
    elif use_torch_compile:
        print("⚠️ torch.compile() not available (requires PyTorch 2.0+)")

    # Count parameters
    total_params = sum(p.numel() for p in model.parameters())
    trainable_params = sum(p.numel() for p in model.parameters() if p.requires_grad)
    
    print(f"📊 Model Statistics:")
    print(f"  Total parameters: {total_params:,}")
    print(f"  Trainable parameters: {trainable_params:,}")
    
    batch_size_per_gpu = 512
    grad_accum = 2  # Fewer accumulation steps = faster training
    
    # Check if we want to resume from a checkpoint
    base_output_dir = f"./results/cnn_results_{'prelu' if use_prelu else 'relu'}"
    resume = False  # Set to True to resume from checkpoint, False for fresh training
    
    # Find checkpoint path if resuming
    if resume:
        checkpoint_path = find_latest_checkpoint(base_output_dir)
        if not checkpoint_path:
            print(f"⚠️ No checkpoint found in {base_output_dir}")
            print("Available options:")
            print("1. Set resume = False to start fresh training")
            print("2. Ensure checkpoint exists in the expected directory")
            raise ValueError(f"No checkpoint found for resume mode in {base_output_dir}")
    else:
        checkpoint_path = None
    
    # Configure training based on whether we're resuming
    if resume:
        # Extended training configuration when resuming
        num_epochs = 100
        output_dir = f"./results/cnn_resumed_{'prelu' if use_prelu else 'relu'}"
        
        # Load model weights ONLY (not optimizer/scheduler state)
        print(f"🔄 RESUME MODE: Found checkpoint at {checkpoint_path}")
        print(f"   Loading model weights ONLY (fresh optimizer/scheduler)")
        print(f"   Training for {num_epochs} additional epochs")
        print(f"   Output directory: {output_dir}")
        
        # Load the model weights manually
        import os
        model_path = os.path.join(checkpoint_path, "model.safetensors")
        if not os.path.exists(model_path):
            model_path = os.path.join(checkpoint_path, "pytorch_model.bin")
        
        if os.path.exists(model_path):
            print(f"   Loading weights from: {model_path}")
            from safetensors.torch import load_file
            if model_path.endswith(".safetensors"):
                state_dict = load_file(model_path)
            else:
                state_dict = torch.load(model_path, map_location=device)
            model.load_state_dict(state_dict)
            print(f"   ✅ Model weights loaded successfully")
        else:
            print(f"   ⚠️ Model file not found at {checkpoint_path}")
            raise FileNotFoundError(f"Could not find model weights in {checkpoint_path}")
    else:
        # Original training configuration
        # 100 epochs is standard for ResNet-50 (300 is for ViT/DeiT)
        num_epochs = 300
        output_dir = base_output_dir
        print(f"🆕 Starting fresh training for {num_epochs} epochs")
        print(f"   Output directory: {output_dir}") 

    # For ImageNet training, I'd recommend sticking with batch_size=256 rather than 128. Here's why:

    #   1. Better gradient estimates: Larger batches provide more stable gradients
    #   2. Linear scaling rule: With batch=1024 and lr=0.1, you're at the sweet spot 
    #   3. Standard practice: Most successful ImageNet trainings use effective batch sizes of 256-2048

    #   If we switch to 128 for example:
    #   - Effective batch = 512 → more noisy gradients
    #   - Would need to reduce lr to ~0.05 for stability
    #   - Training would take longer (2x more gradient steps)
    #   - No accuracy benefit over batch=1024

    #   The linear scaling rule states that when you increase batch size,
    #   you can proportionally increase learning rate to maintain similar training dynamics.

    #   The formula: lr = base_lr × (batch_size / base_batch)
    #   Standard ImageNet baseline:
    #   - Base batch: 256
    #   - Base lr: 0.1

    #   Our setup:
    #   - Batch: 1024 (256×4 grad accum)
    #   - Expected lr: 0.1 × (1024/256) = 0.4

    #   But we're using lr=0.1, which is conservative and safer. Here's why this works:
    #   1. Linear scaling breaks down around batch 2k-8k depending on the model/dataset
    #   2. Beyond batch ~2k, you need additional tricks (warmup, LARS/LAMB optimizers) to maintain stability
    #   3. Our lr=0.1 with batch=1024 is actually the "sweet spot" because:
    #     - It's aggressive enough for fast convergence
    #     - Conservative enough to avoid instability
    #     - Matches many successful ImageNet papers' settings

    # Output directory is already set in the resume logic above

    # Learning rate for ResNet-50 CNN with AdamW
    # NOTE: DeiT-B uses lr=0.0005 * (batch/512) = 0.001 for transformers
    # But CNNs need 3-10x higher LR than transformers!
    #
    # WHY CNNS NEED HIGHER LEARNING RATES THAN TRANSFORMERS:
    #
    # 1. DEPTH: More sequential multiplications during backprop
    #    - ResNet-50: 48 convolutional layers → 48 multiplications in chain rule
    #    - DeiT-B: 12 transformer layers → 12 multiplications in chain rule
    #    - Deeper networks = more gradient attenuation through repeated multiplication
    #
    # 2. GRADIENT CONNECTIVITY: Local vs global gradient flow
    #    CNN (local receptive fields):
    #      - K×K kernel (e.g., 3×3) connects each output to K² = 9 nearby inputs
    #      - Gradient from one output position flows to only 9 input positions (local)
    #      - To reach distant positions, gradient must "hop" through many layers
    #      - Gradient connections per position: O(K²) where K=3
    #
    #    Transformer (self-attention all-to-all):
    #      - Self-attention: out_i = sum_j(attention_weights[i,j] * value_j)
    #      - Each output connects to ALL N input tokens simultaneously
    #      - Gradient from one output flows to all N=196 inputs (for 14×14 patches)
    #      - Gradient connections per position: O(N) where N=196
    #      - Example: 196 gradient paths (transformer) vs 9 paths (CNN) = 20× more connections
    #
    # 3. ACTIVATION FUNCTIONS:
    #    - ReLU (CNNs): gradient = 0 when input < 0 (dead neurons block gradient flow)
    #    - GELU (Transformers): smooth, non-zero gradient everywhere
    #
    # CONSEQUENCE:
    #   - CNN gradients are weaker → need higher LR to make meaningful weight updates
    #   - Transformer gradients are stronger → smaller LR prevents overshooting
    #   - Using transformer LR (0.001) on CNN → gradients too weak → loss stuck at 4.4
    #   - Using CNN LR (0.1) on transformer → gradients too strong → training unstable
    #
    # Standard ResNet-50 LRs:
    #   - With AdamW: 0.003 - 0.01 (what we use, 3-10x higher than transformers)
    #   - With SGD: 0.1 - 0.4 (100x higher than transformers due to no adaptive LR)
    #
    # Linear scaling rule: lr = base_lr × (batch_size / base_batch)
    # For AdamW on ResNet-50:
    #   - Base batch: 256
    #   - Base lr: 0.001 (conservative for AdamW)
    #   - Our batch: 1024
    #   - Scaled lr: 0.001 × (1024/256) = 0.004
    effective_batch_size = batch_size_per_gpu * grad_accum
<<<<<<< HEAD
    base_lr = 0.0001  # TODO: tuning (values adjusted from 0.0005)
    initial_lr = base_lr * (effective_batch_size / 256)

    # DeiT-B warmup: 5 epochs
    warmup_epochs = 20 # TODO: tuning (values adjusted from 5, 10)
=======
    base_lr = 0.0002  # TODO: tuning values adjusted from 0.0005, 0.0001 (last)
    initial_lr = base_lr * (effective_batch_size / 256)

    # DeiT-B warmup: 5 epochs
    warmup_epochs = 10 # TODO: tuning values adjusted from 5, 10, 20 (last) 
>>>>>>> 1330dad3
    warmup_ratio = warmup_epochs / num_epochs  # 5/300 ≈ 0.0167

    if resume:
        initial_lr = initial_lr * 0.3  # Reduce LR when resuming
        warmup_ratio = 0.01  # Shorter warmup for resume
        print(f"📈 Resumed training with reduced LR={initial_lr:.6f}")
    
    # Create training arguments
    training_args = TrainingArguments(
        output_dir=output_dir,
        num_train_epochs=num_epochs,  # More epochs for better convergence
        per_device_train_batch_size=batch_size_per_gpu,  # Reduced for stability
        per_device_eval_batch_size=batch_size_per_gpu,
        learning_rate=initial_lr,
<<<<<<< HEAD
        weight_decay=0.01,  # DeiT-B uses 0.05
                            # TODO: Down from 0.05 (maintains ~100:1 ratio with lower LR)
                            # from 0.03
=======
        weight_decay=0.02,  # DeiT-B uses 0.05
                            # TODO: maintains ~100:1 ratio with lower LR
>>>>>>> 1330dad3
        warmup_ratio=warmup_ratio,  # Dynamic warmup based on resume status
        gradient_accumulation_steps=grad_accum,
        eval_steps=1,
        logging_steps=100,
        save_steps=1,
        seed=42,
        logging_dir="./logs/logs" if not disable_logging else None,
        remove_unused_columns=False, # Fix for custom dataset format
        dataloader_num_workers=16,      # Parallel data loading
        dataloader_persistent_workers=False,     # disable if OOM issues occur (keeps workers alive between epochs)
                                                # IMPORTANT: it looks we were getting oom-killed leaving these alive on a 128GB mem system
        dataloader_pin_memory=True,     # If True, the DataLoader will copy Tensors into CUDA pinned memory before returning them.
                                        # This can speed up host-to-GPU transfer, especially for large batches.
        dataloader_drop_last=True,      # Drop last incomplete batch - required for MixUp/CutMix which needs even batch sizes

        # Mixed precision training for 2-3x speedup and 50% memory reduction
        # BF16 (bfloat16): More stable, no loss scaling needed, available on Ampere+ GPUs (A100, H100, RTX 30/40)
        # FP16 (float16): Faster on older GPUs, requires loss scaling, available on Volta+ (V100, T4, RTX 20)
        bf16=use_bf16,
        fp16=use_fp16,

        optim="adamw_torch",
        adam_beta1=0.9,
        adam_beta2=0.999,  # Changing from 0.99 to 0.999 to be less sensitive to variations in gradients
        adam_epsilon=1e-08,
        # AdamW optimizer details:
        # - Decouples weight decay from gradient-based updates (better than Adam for vision)
        # - betas: (β1, β2) control exponential moving averages of gradients and squared gradients
        #   - β1=0.9: momentum for gradient (bias towards recent 10 steps)
        #   - β2=0.999: momentum for squared gradient (bias towards recent 1000 steps)
        # - eps=1e-08: small constant for numerical stability
        # - Learning rates for AdamW are typically 10-100x lower than SGD
        # === Momentum SGD variants (one parameter update per step) ====================
        # Notation:
        #   theta: params
        #   v:     velocity/momentum buffer (same shape as theta), init to 0
        #   mu:    momentum coefficient in [0, 1)  (e.g., 0.9–0.95)
        #   lr:    learning rate
        #   g:     gradient at current params, g = ∇f(theta)

        # 1) Heavy-ball (Polyak) momentum
        # v = mu * v - lr * g(theta)
        # theta += v
        #
        # Intuition: carry over a fraction (mu) of last step and subtract the current
        # gradient scaled by lr. Gradient is evaluated at the CURRENT point theta.

        # 2) Nesterov (look-ahead) momentum
        # theta_look = theta + mu * v        # peek ahead along momentum
        # g_star     = ∇f(theta_look)        # gradient at the look-ahead point
        # v          = mu * v - lr * g_star
        # theta     += v
        #
        # Intuition: same structure, but the gradient is taken at the anticipated
        # position.

        # 3) PyTorch implementation of Nesterov (single-pass form)
        # (what torch.optim.SGD(..., momentum=mu, nesterov=True, dampening=0) does)
        # b = mu * b + g(theta)               # momentum buffer (EMA of grads)
        # g_eff = g(theta) + mu * b           # effective Nesterov gradient
        # theta -= lr * g_eff                 # single update

        # --- Momentum buffer as an EMA of gradients -----------------------------------
        # Recurrence (PyTorch SGD with dampening=0):
        #   b_t = μ * b_{t-1} + g_t                    # g_t := ∇f(θ_t)
        #
        # Unrolled (shows the EMA weights explicitly):
        #   b_t = g_t + μ g_{t-1} + μ^2 g_{t-2} + ... + μ^t g_0
        #        = ∑_{k=0}^{t} μ^k * g_{t-k}
        #   # Geometric weights favor recent grads; effective memory ≈ 1/(1-μ) steps.
        #
        # Notes:
        # - Requires: momentum > 0 and dampening == 0 for true Nesterov behavior.
        # - torch.optim.SGD uses coupled L2 as weight_decay (adds λ*theta to g).

        # --- Momentum (Polyak heavy-ball) and the geometric-series factors ---
        # Update:
        #   v_{t+1} = μ v_t − η ∇f(θ_t)
        #   θ_{t+1} = θ_t + v_{t+1}
        #
        # Unrolled (geometric series on past grads):
        #   v_t = -η ∑_{k=0}^t μ^k g_{t-k}
        #   • Past gradients are weighted by μ^k (recent ones count more).

        # First-order decrease: f(θ + Δ) ≈ f(θ) + ∇f(θ)·Δ.
        # To reduce f with a small step, choose Δ that minimizes this linear term
        # under a size limit -> Δ = −η ∇f(θ). That is the steepest (Euclidean) descent.
        # Momentum just adds inertia: keep μ of last velocity (useful when directions persist, otherwise it resists),
        # then take the same downhill step −η ∇f(θ_t).

<<<<<<< HEAD
        max_grad_norm=0.5,  # TODO: Some threshold required for grad stats logging without aggressive clipping
                            # Adjusted from values of 2.0, 1.0
=======
        max_grad_norm=1.0,  # TODO: Some threshold required for grad stats logging without aggressive clipping
                            # Adjusted from values of 2.0, 1.0, 0.5 (last)
>>>>>>> 1330dad3
        #lr_scheduler_type="cosine",
        #Alternative: cosine with minimum LR floor
        lr_scheduler_type="cosine_with_min_lr",
        lr_scheduler_kwargs={
<<<<<<< HEAD
            "min_lr_rate": 0.05,  # TODO: Minimum LR as ratio of initial LR (% of initial)
                                  # Adjusted from values of 0.30, 0.10
=======
            "min_lr_rate": 0.01,  # TODO: Minimum LR as ratio of initial LR (% of initial)
                                  # Trying lower floor for late stage fine tuning
                                  # Adjusted from values of 0.30, 0.10, 0.05
>>>>>>> 1330dad3
            # lr = min_lr + (initial_lr - min_lr) * (1 + cos(π * t/T)) / 2
        },
        eval_strategy="epoch",
        save_strategy="epoch",
        logging_strategy="steps",
        save_total_limit=3,  # Keep only 3 best checkpoints
        load_best_model_at_end=False,  # Don't load previous checkpoints
        metric_for_best_model="eval_loss",
        greater_is_better=False,
        prediction_loss_only=False,
        label_names=["labels"], # need this to get eval_loss
        label_smoothing_factor=0.0,  # re-enable only when MixUp/CutMix disabled
        report_to="tensorboard" if not disable_logging else "none",
    )


    print(f"\n⚙️ Training Configuration:")
    print(f"  Epochs: {training_args.num_train_epochs}")
    print(f"  Batch size: {training_args.per_device_train_batch_size}")

    # Show mixed precision status
    if training_args.bf16:
        print(f"  Mixed precision: BF16 (bfloat16) ✅")
    elif training_args.fp16:
        print(f"  Mixed precision: FP16 (float16) ✅")
    else:
        print(f"  Mixed precision: Disabled (FP32)")

    print(f"  Learning rate: {training_args.learning_rate}")
    print(f"  Weight decay: {training_args.weight_decay}")
    print(f"  WD/LR ratio: {training_args.weight_decay / training_args.learning_rate:.1f}")
    print(f"  Warmup ratio: {training_args.warmup_ratio}")
    print(f"  LR scheduler: {training_args.lr_scheduler_type}")
    if training_args.lr_scheduler_kwargs:
        print(f"  LR scheduler kwargs: {training_args.lr_scheduler_kwargs}")
    print(f"  Optimizer: {training_args.optim}")
    print(f"  Gradient clipping: {training_args.max_grad_norm}")
    print(f"  Label smoothing: {training_args.label_smoothing_factor}")
    print(f"  Evaluation strategy: {training_args.eval_strategy}")
    print(f"  Evaluation steps: {training_args.eval_steps}")
    print(f"  Save strategy: {training_args.save_strategy}")
    print(f"  Save steps: {training_args.save_steps}")
    print(f"  Save total limit: {training_args.save_total_limit}")
    print(f"  Logging strategy: {training_args.logging_strategy}")
    print(f"  Logging steps: {training_args.logging_steps}")
    print(f"  Output directory: {training_args.output_dir}")
    print(f"  Remove unused columns: {training_args.remove_unused_columns}")
    print(f"  Dataloader workers: {training_args.dataloader_num_workers}")
    print(f"  Load best model at end: {training_args.load_best_model_at_end}")
    print(f"  Metric for best model: {training_args.metric_for_best_model}")
    print(f"  Greater is better: {training_args.greater_is_better}")
    print(f"  Prediction loss only: {training_args.prediction_loss_only}")
    print(f"  Logging directory: {training_args.logging_dir}")
    print(f"  Report to: {training_args.report_to}")
    
    # Create MixUp/CutMix collator for training
    # Only used during training - evaluation uses default collation
    mixup_cutmix_collator = MixupCutmixCollator(
        mixup_alpha=mixup_alpha,
        cutmix_alpha=cutmix_alpha,
        prob=mix_prob,
        switch_prob=mix_switch_prob,
        mode=mix_mode,
        label_smoothing=mix_label_smoothing,
        num_classes=1000
    )
    
    # Create trainer using ModelTrainer
    print(f"\n🏋️ Setting up trainer...")

    # Gradient anomaly logging (disable for cleaner training)
    enable_gradient_logging = False
    import os
    error_log_path = os.path.join(output_dir, "gradient_anomalies.log") if enable_gradient_logging else None
    if enable_gradient_logging:
        print(f"📝 Gradient anomaly log: {error_log_path}")

    # Create Repeated Augmentation sampler (DeiT-B)
    # This repeats each sample N times per epoch with different augmentations
    # Note: RepeatAugSampler requires distributed training, so we only use it if available
    import torch.distributed as dist
    
    # Create a simple repeating sampler for single-GPU training
    class SimpleRepeatSampler:
        """Simple sampler that repeats each sample N times, shuffled."""
        def __init__(self, dataset, num_repeats):
            self.dataset = dataset
            self.num_repeats = num_repeats
            self.length = len(dataset) * num_repeats
        
        def __iter__(self):
            indices = list(range(len(self.dataset))) * self.num_repeats
            random.shuffle(indices)
            return iter(indices)
        
        def __len__(self):
            return self.length
    
    # Use RepeatAugSampler only if distributed training is initialized
    try:
        if dist.is_initialized():
            repeat_aug_sampler = RepeatAugSampler(train_dataset, num_repeats=num_aug_repeats)
            print(f"🔄 Repeated Augmentation: {num_aug_repeats}x repeats per image (distributed)")
        else:
            repeat_aug_sampler = SimpleRepeatSampler(train_dataset, num_repeats=num_aug_repeats)
            print(f"🔄 Repeated Augmentation: {num_aug_repeats}x repeats per image (single-GPU)")
    except (ValueError, RuntimeError):
        # Fallback if distributed check fails (e.g., process group not initialized)
        repeat_aug_sampler = SimpleRepeatSampler(train_dataset, num_repeats=num_aug_repeats)
        print(f"🔄 Repeated Augmentation: {num_aug_repeats}x repeats per image (single-GPU, fallback)")

    # Gradient histogram config - tracks gradient distributions for all layer weights
    grad_histogram_config = {
        'enabled': True,
        'bins': 41,
        'track_layers': ("weight",),  # Only weights, not biases
        'log_every_n_steps': 100,
        'export_every_n_steps': 1000,
        'output_dir': output_dir,
    }

    # MixUp/CutMix debug logging (enable to diagnose convergence issues)
    mixup_debug_log_path = os.path.join(output_dir, "mixup_debug.log") if (mixup_alpha > 0 or cutmix_alpha > 0) else None
    if mixup_debug_log_path:
        print(f"📝 MixUp/CutMix debug log: {mixup_debug_log_path}")

    trainer = ModelTrainer(
        model=model,
        training_args=training_args,
        train_dataset=train_dataset,
        eval_dataset=eval_dataset,
        trainer_class=CNNTrainer,
        data_collator=mixup_cutmix_collator,  # MixUp/CutMix augmentation at batch level
        resume_from_checkpoint=None,  # Don't resume trainer state - we loaded weights manually
        trainer_kwargs={
            "error_log_path": error_log_path,  # Pass error log path for gradient anomaly tracking
            "logging_thresholds": logging_thresholds,  # Pass configurable logging thresholds
            "train_sampler": repeat_aug_sampler,  # Repeated augmentation sampler
            "grad_histogram_config": grad_histogram_config,
            "mixup_debug_log_path": mixup_debug_log_path,  # MixUp/CutMix debug logging
        },
    )
    
    # Log hyperparameters to TensorBoard
    if not disable_logging and training_args.logging_dir:
        writer = SummaryWriter(log_dir=training_args.logging_dir)
        
        # Collect all hyperparameters
        hparams = {
            # Model architecture
            'model/activation': activation_type,
            'model/num_classes': 1000,
            'model/total_params': total_params,
            'model/trainable_params': trainable_params,
            'model/bn_momentum': bn_momentum,
            'model/drop_path_rate': drop_path_rate,

            # Training configuration
            'training/epochs': training_args.num_train_epochs,
            'training/batch_size_per_gpu': training_args.per_device_train_batch_size,
            'training/gradient_accumulation': training_args.gradient_accumulation_steps,
            'training/effective_batch_size': training_args.per_device_train_batch_size * training_args.gradient_accumulation_steps,
            'training/learning_rate': training_args.learning_rate,
            'training/weight_decay': training_args.weight_decay,
            'training/wd_lr_ratio': training_args.weight_decay / training_args.learning_rate,
            'training/warmup_ratio': training_args.warmup_ratio,
            'training/label_smoothing': training_args.label_smoothing_factor,
            'training/max_grad_norm': training_args.max_grad_norm,
            'training/seed': training_args.seed,
            'training/mixed_precision': 'bf16' if training_args.bf16 else ('fp16' if training_args.fp16 else 'fp32'),
            'training/use_bf16': 1 if training_args.bf16 else 0,
            'training/use_fp16': 1 if training_args.fp16 else 0,

            # Optimizer
            'optimizer/type': training_args.optim,
            'optimizer/adam_beta1': training_args.adam_beta1,
            'optimizer/adam_beta2': training_args.adam_beta2,
            'optimizer/adam_epsilon': training_args.adam_epsilon,

            # Scheduler
            'scheduler/type': training_args.lr_scheduler_type,

            # Data augmentation
            'augmentation/mixup_alpha': mixup_alpha,
            'augmentation/cutmix_alpha': cutmix_alpha,
            'augmentation/mix_prob': mix_prob,
            'augmentation/mix_switch_prob': mix_switch_prob,
            # 'augmentation/randaugment_ops': randaugment_ops,
            # 'augmentation/randaugment_magnitude': randaugment_magnitude,
            'augmentation/random_erasing_prob': random_erasing_prob,

            # Logging thresholds
            'logging/grad_norm_threshold': logging_thresholds['grad_norm'],
            'logging/param_norm_threshold': logging_thresholds['param_norm'],
            'logging/residual_main_to_shortcut_ratio': logging_thresholds['residual_main_to_shortcut_ratio'],
            'logging/residual_growth_from_addition': logging_thresholds['residual_growth_from_addition'],
            'logging/act_growth_threshold': logging_thresholds['act_growth'],

            # System
            'system/num_workers': training_args.dataloader_num_workers,
            'system/pin_memory': training_args.dataloader_pin_memory,
            'system/resume_mode': resume,
            'system/device': str(device),
        }
        
        # Log hyperparameters as scalars (only numeric values)
        for key, value in hparams.items():
            if isinstance(value, (int, float)) and not isinstance(value, bool):
                writer.add_scalar(f'hparams/{key}', value, 0)

        # Log all hyperparameters as text summary for easy viewing
        import json
        hparams_text = json.dumps(hparams, indent=2)
        writer.add_text('hyperparameters', f'```json\n{hparams_text}\n```', 0)

        writer.flush()
        writer.close()
        
        print(f"📊 Logged {len(hparams)} hyperparameters to TensorBoard")
        print(f"   View with: tensorboard --logdir {training_args.logging_dir}")
    
    # Run training
    trainer.run()
    
    print(f"💾 Model saved to: {training_args.output_dir}")
    print(f"\n✅ Training completed successfully!")

if __name__ == "__main__":
    main()<|MERGE_RESOLUTION|>--- conflicted
+++ resolved
@@ -345,10 +345,6 @@
     #   alpha = 1.0: Uniform [0,1], any mixing ratio equally likely
     #   alpha = 2.0: Bell-shaped, λ clusters around 0.5 (always ~50/50 mix)
     #
-<<<<<<< HEAD
-    mixup_alpha = 0.4       # TODO: tune alpha if needed (0.2-1.0 range) from 0.8
-    cutmix_alpha = 0.5      # TODO: tune alpha if needed (0.2-1.0 range) from 1.0
-=======
     # MIXUP ALPHA - CNNs vs Transformers:
     #   Original MixUp paper (Zhang et al., 2017) used alpha=0.2 for ResNet on ImageNet.
     #   DeiT (Vision Transformer) uses alpha=0.8.
@@ -399,7 +395,6 @@
     #
     mixup_alpha = 0.2       # TODO: tune alpha if needed (0.2-1.0 range) from 0.8, 0.4
     cutmix_alpha = 1.0      # TODO: tune alpha if needed (0.2-1.0 range) from 1.0
->>>>>>> 1330dad3
     mix_prob = 1.0          # TODO: Probability of applying MixUp or CutMix to each batch
                             # Want to avoid bimodal training e.g. hard labels w/o cutmix vs soft labels with
     mix_switch_prob = 0.5   # When both enabled: P(CutMix) vs P(MixUp). 0.5 = equal chance
@@ -850,19 +845,11 @@
     #   - Our batch: 1024
     #   - Scaled lr: 0.001 × (1024/256) = 0.004
     effective_batch_size = batch_size_per_gpu * grad_accum
-<<<<<<< HEAD
-    base_lr = 0.0001  # TODO: tuning (values adjusted from 0.0005)
-    initial_lr = base_lr * (effective_batch_size / 256)
-
-    # DeiT-B warmup: 5 epochs
-    warmup_epochs = 20 # TODO: tuning (values adjusted from 5, 10)
-=======
     base_lr = 0.0002  # TODO: tuning values adjusted from 0.0005, 0.0001 (last)
     initial_lr = base_lr * (effective_batch_size / 256)
 
     # DeiT-B warmup: 5 epochs
     warmup_epochs = 10 # TODO: tuning values adjusted from 5, 10, 20 (last) 
->>>>>>> 1330dad3
     warmup_ratio = warmup_epochs / num_epochs  # 5/300 ≈ 0.0167
 
     if resume:
@@ -877,14 +864,8 @@
         per_device_train_batch_size=batch_size_per_gpu,  # Reduced for stability
         per_device_eval_batch_size=batch_size_per_gpu,
         learning_rate=initial_lr,
-<<<<<<< HEAD
-        weight_decay=0.01,  # DeiT-B uses 0.05
-                            # TODO: Down from 0.05 (maintains ~100:1 ratio with lower LR)
-                            # from 0.03
-=======
         weight_decay=0.02,  # DeiT-B uses 0.05
                             # TODO: maintains ~100:1 ratio with lower LR
->>>>>>> 1330dad3
         warmup_ratio=warmup_ratio,  # Dynamic warmup based on resume status
         gradient_accumulation_steps=grad_accum,
         eval_steps=1,
@@ -975,25 +956,15 @@
         # Momentum just adds inertia: keep μ of last velocity (useful when directions persist, otherwise it resists),
         # then take the same downhill step −η ∇f(θ_t).
 
-<<<<<<< HEAD
-        max_grad_norm=0.5,  # TODO: Some threshold required for grad stats logging without aggressive clipping
-                            # Adjusted from values of 2.0, 1.0
-=======
         max_grad_norm=1.0,  # TODO: Some threshold required for grad stats logging without aggressive clipping
                             # Adjusted from values of 2.0, 1.0, 0.5 (last)
->>>>>>> 1330dad3
         #lr_scheduler_type="cosine",
         #Alternative: cosine with minimum LR floor
         lr_scheduler_type="cosine_with_min_lr",
         lr_scheduler_kwargs={
-<<<<<<< HEAD
-            "min_lr_rate": 0.05,  # TODO: Minimum LR as ratio of initial LR (% of initial)
-                                  # Adjusted from values of 0.30, 0.10
-=======
             "min_lr_rate": 0.01,  # TODO: Minimum LR as ratio of initial LR (% of initial)
                                   # Trying lower floor for late stage fine tuning
                                   # Adjusted from values of 0.30, 0.10, 0.05
->>>>>>> 1330dad3
             # lr = min_lr + (initial_lr - min_lr) * (1 + cos(π * t/T)) / 2
         },
         eval_strategy="epoch",
