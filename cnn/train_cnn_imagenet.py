#!/usr/bin/env python3
"""Train ReLU CNN on ImageNet using ModelTrainer"""

import torch
from datasets import load_from_disk, load_dataset, Dataset
from transformers import TrainingArguments
import torchvision.transforms as T
import torchvision.transforms.v2 as T2
import random
from torch.utils.data import default_collate
import argparse

# Import from shared_utils package
from shared_utils import ModelTrainer, find_latest_checkpoint

from prelu_cnn import CNN, CNNTrainer

from PIL import Image, ImageFile
import warnings

# Handle corrupt images more gracefully
ImageFile.LOAD_TRUNCATED_IMAGES = True
# Suppress EXIF warnings
warnings.filterwarnings("ignore", category=UserWarning, module="PIL.TiffImagePlugin")
warnings.filterwarnings("ignore", message="Corrupt EXIF data")

class CutMixCollator:
    """
    Custom collate function that applies CutMix augmentation at the batch level.
    
    CutMix is a regularization strategy that:
    1. Cuts rectangular patches from one image
    2. Pastes them onto another image in the same batch
    3. Mixes labels proportionally based on the area of the patch
    
    Why CutMix is effective:
    - Forces model to learn from partial views (unlike MixUp which blends entire images)
    - Improves localization ability - model must identify objects from fragments
    - Provides stronger regularization than dropout or standard augmentation
    - Empirically improves ImageNet top-1 accuracy by 1-2%
    
    Applied at batch level because:
    - Requires pairs of images to mix
    - More efficient than image-level augmentation
    - Allows consistent mixing ratio across the batch
    """
    
    def __init__(self, num_classes=1000, alpha=1.0, prob=0.5):
        """
        Args:
            num_classes: Number of classes for one-hot encoding
            alpha: Beta distribution parameter controlling the size of cut patches.
                   
                   The mixing ratio λ is sampled from Beta(alpha, alpha):
                   - λ determines what fraction of the image to keep (1-λ is fraction replaced)
                   - Patch area = (1-λ) * image_area
                   
                   How alpha affects the distribution:
                   
                   alpha = 1.0 (default):
                   - Beta(1,1) = Uniform(0,1) distribution
                   - Equal probability for all patch sizes (0% to 100% of image)
                   - Most diverse training - can get tiny patches or nearly full replacement
                   - Example: λ could be 0.1 (90% replaced), 0.5 (50% replaced), or 0.9 (10% replaced) with equal probability
                   
                   alpha = 0.2 (more extreme):
                   - Beta(0.2, 0.2) is U-shaped - biased toward 0 or 1
                   - Tends to either replace almost nothing OR almost everything
                   - More aggressive augmentation - creates very easy or very hard samples
                   - Example: λ likely to be <0.1 (>90% replaced) or >0.9 (<10% replaced)
                   
                   alpha = 2.0 (more moderate):
                   - Beta(2,2) is bell-shaped - biased toward 0.5
                   - Tends to replace around 40-60% of the image
                   - More conservative - consistent difficulty level
                   - Example: λ clusters around 0.5 (roughly half the image replaced)
                   
                   alpha = 5.0 (very moderate):
                   - Beta(5,5) is strongly peaked at 0.5
                   - Almost always replaces 40-60% of the image
                   - Very predictable augmentation strength
                   - Less diversity in training samples
                   
                   Recommended values:
                   - alpha=1.0: Good default, maximum diversity
                   - alpha=0.5-0.8: If model struggles with training stability
                   - alpha=1.5-2.0: If model overfits and needs consistent regularization
                   
            prob: Probability of applying CutMix to a batch
        """
        self.cutmix = T2.CutMix(num_classes=num_classes, alpha=alpha)
        self.prob = prob
        self.num_classes = num_classes
        
    def __call__(self, batch):
        """
        Collate function that creates a batch and optionally applies CutMix.
        
        Args:
            batch: List of examples from the dataset
        
        Returns:
            Dict with batched tensors, potentially with CutMix applied
        """
        # First, use default collate to create standard batch tensors
        batch_dict = default_collate(batch)
        
        # Only apply CutMix during training with specified probability
        # Skip CutMix if labels are already mixed (from previous CutMix application)
        if random.random() < self.prob and len(batch_dict['labels'].shape) == 1:
            # CutMix returns:
            # - Mixed images with rectangular patches swapped
            # - One-hot encoded mixed labels (soft labels for mixed classes)
            mixed_images, mixed_labels = self.cutmix(
                batch_dict['pixel_values'], 
                batch_dict['labels']
            )
            
            batch_dict['pixel_values'] = mixed_images
            batch_dict['labels'] = mixed_labels
            
            # Note: HuggingFace Trainer will automatically handle one-hot labels
            # The loss function will compute cross-entropy with soft targets
        
        return batch_dict

class SafeImageNetDataset(Dataset):
    """
    Wrapper for ImageNet dataset that safely handles EXIF errors on-demand.
    Extends HuggingFace Dataset class to maintain compatibility.
    """
    def __init__(self, dataset, transform_fn=None):
        # Don't call super().__init__() to avoid Dataset initialization issues
        self.dataset = dataset
        self.transform_fn = transform_fn
        self.skipped_count = 0
        
        # Copy over essential internal attributes from the underlying dataset
        for attr in ['_data', '_info', '_split', '_indices', '_fingerprint']:
            if hasattr(dataset, attr):
                setattr(self, attr, getattr(dataset, attr))
    
    def __len__(self):
        return len(self.dataset)
    
    def __getitem__(self, key):
        # Handle column access (string key) - delegate to underlying dataset
        if isinstance(key, str):
            return self.dataset[key]
                
        # Handle row access (integer index) with error handling
        idx = key
        try:
            item = self.dataset[idx]
            
            # Apply transform if provided
            if self.transform_fn:
                item = self.transform_fn(item)
            
            return item
                
        except UnicodeDecodeError as e:
            self.skipped_count += 1
            print(f"⚠️ UnicodeDecodeError error at index {idx}, trying next... (skipped: {self.skipped_count})")
            
        except Exception as e:
            self.skipped_count += 1
            print(f"⚠️ Error at index {idx}: {e}, trying next... (skipped: {self.skipped_count})")
    
        return {
            'pixel_values': torch.zeros(3, 224, 224),
            'label': 0
        }
    
    def __getitems__(self, indices):
        """Handle batch loading for efficient DataLoader operation."""
        batch = []
        for idx in indices:
            try:
                item = self.dataset[idx]
                
                # Apply transform if provided
                if self.transform_fn:
                    item = self.transform_fn(item)
                
                batch.append(item)
            except Exception as e:
                self.skipped_count += 1
                print(f"⚠️ Error at index {idx}: {e}, using fallback... (skipped: {self.skipped_count})")
                batch.append({
                    'pixel_values': torch.zeros(3, 224, 224),
                    'labels': 0
                })
        return batch
    
    def __getattr__(self, name):
        """Delegate attribute access to the underlying dataset."""
        return getattr(self.dataset, name)

def main():
    """Train ReLU CNN on ImageNet."""
    
    # Parse command line arguments
    parser = argparse.ArgumentParser(description="Train ReLU CNN on ImageNet")
    parser.add_argument("--no-logging", action="store_true", 
                        help="Disable timestamped logging folders and tensorboard reporting")
    args = parser.parse_args()
    
    # Set debugging options based on command line flags
    disable_logging = args.no_logging
    
    print("🚀 Training ReLU CNN on ImageNet")
    print("=" * 50)
    
    if disable_logging:
        print("📝 Logging disabled (no log folders will be created)")
    
    # Check CUDA availability
    device = torch.device("cuda" if torch.cuda.is_available() else "cpu")
    print(f"Using device: {device}")
    
    if device.type == "cuda":
        print(f"GPU: {torch.cuda.get_device_name()}")
        print(f"GPU Memory: {torch.cuda.get_device_properties(0).total_memory / 1e9:.1f} GB")
    
    if False:
        # Load training dataset from processed version
        dataset_path = "./processed_datasets/imagenet_processor"
        dataset = load_from_disk(dataset_path)
        
        train_dataset = dataset["train"]
        eval_dataset = dataset["validation"]
    else:
        # Load from Hugging Face cache with specific version to avoid re-download
        train_dataset = load_dataset("imagenet-1k", split="train", revision="1.0.0")
        eval_dataset = load_dataset("imagenet-1k", split="validation", revision="1.0.0")

    mean = [0.485, 0.456, 0.406]
    std  = [0.229, 0.224, 0.225]

    # Define the data augmentation and preprocessing pipeline for training images
    # Augmentations are applied in order - each builds on the previous transformations
    train_transform = T.Compose([
        # 1. RGB CONVERSION - Ensures consistent 3-channel input
        # Why: Some ImageNet images are grayscale (1 channel), but CNN expects RGB (3 channels)
        # Without this, training would crash on grayscale images
        T.Lambda(lambda x: x.convert('RGB') if x.mode != 'RGB' else x),
        
        # 2. RANDOM RESIZED CROP - Primary spatial augmentation
        # Why: Teaches model scale/translation invariance by showing objects at different sizes/positions
        # scale=(0.08, 1.0) means crop can be 8% to 100% of original image (aggressive cropping)
        # This is THE most important augmentation for ImageNet - forces model to recognize partial objects
        T.RandomResizedCrop(224, scale=(0.08, 1.0)),
        
        # 3. RANDOM HORIZONTAL FLIP - Simple but effective augmentation (50% probability)
        # Why: Doubles effective dataset size, teaches left-right invariance
        # Critical for natural images where orientation doesn't matter (cat facing left = cat facing right)
        T.RandomHorizontalFlip(),
        
        # 4. RANDAUGMENT - AutoML-discovered augmentation policy
        # Why: Applies 2 random ops from a set of 14 (rotation, shearing, color shifts, etc.)
        # magnitude=9 (out of 10) is aggressive - helps regularization but may slow initial convergence
        # This replaces manual tuning of individual augmentations
        T.RandAugment(num_ops=2, magnitude=7), # Initially near 9, this is near maximum (10 is max)
        
        # 5. TENSOR CONVERSION - PIL Image → Tensor, scales [0,255] → [0,1]
        # Must happen before normalize and after PIL-based augmentations
        T.ToTensor(),
        
        # 6. NORMALIZATION - Centers data around 0 with unit variance
        # This is CRITICAL for deep network training. Here's why:
        #
        # WITHOUT NORMALIZATION:
        # - Raw pixel values are in [0, 255], already scaled to [0, 1] by ToTensor()
        # - But [0, 1] range causes problems:
        #   * Activations only use positive half of activation functions (e.g., tanh)
        #   * Gradient flow is biased - always positive inputs mean gradients have consistent sign
        #   * Deep networks compound this: each layer's output drifts further from zero
        #   * This causes "internal covariate shift" - each layer constantly adapts to changing input distributions
        #
        # THE MATH:
        # - After normalization: x_norm = (x - mean) / std
        # - For ImageNet: mean=[0.485, 0.456, 0.406], std=[0.229, 0.224, 0.225]
        # - This transforms [0, 1] to approximately [-2, 2] with center at 0
        # - Example: A mid-gray pixel (0.5) becomes (0.5-0.485)/0.229 = 0.065 (near zero)
        #
        # WHY ZERO MEAN MATTERS:
        # 1. Activation functions work best around zero:
        #    - ReLU: Allows both positive and negative gradients
        #    - Tanh/Sigmoid: Maximum gradient at zero (derivative is highest)
        # 2. Gradient flow: Positive and negative values allow gradients to change sign
        # 3. Weight initialization assumes zero-centered inputs (e.g., Xavier/He initialization)
        #
        # WHY UNIT VARIANCE MATTERS (THE EXPRESSIVITY CONNECTION):
        # Consider a neuron with ReLU activation to see why variance controls expressivity:
        #
        # LOW VARIANCE INPUTS (e.g., all values in [0.45, 0.55] before normalization):
        # - After normalization & weights: z = wx + b clustered in tiny range
        # - Most neurons output nearly identical values
        # - Network loses discriminative power - different inputs produce similar outputs
        # - Information bottleneck: can't distinguish between classes
        # - Gradients become tiny → extremely slow learning
        #
        # HIGH VARIANCE INPUTS (e.g., values in [-100, 100]):
        # - After weights: z = wx + b has huge magnitude
        # - Many ReLUs completely dead (z < 0) or exploding (z >> 1)
        # - Dead ReLU problem: neurons permanently output 0, no gradient flow
        # - Exploding activations: gradients explode, training unstable
        # - Network becomes extremely sparse and brittle
        #
        # UNIT VARIANCE INPUTS (≈ [-2, 2] after normalization):
        # - After weights: balanced mix of positive and negative values
        # - ~50% of ReLUs active, ~50% zero (healthy sparsity)
        # - Gradients flow properly through active neurons
        # - Network maintains expressivity - different inputs produce different activation patterns
        # - Can learn complex decision boundaries
        #
        # Without proper normalization to unit variance:
        # - Network either compresses all inputs to similar outputs (low var)
        # - Or becomes too sparse/unstable to train (high var)
        # - Cannot learn the complex features needed to achieve low loss
        #
        # WHY IMAGENET STATISTICS (not just 0.5, 0.5, 0.5)?
        # - These are computed from millions of real images
        # - Natural images aren't perfectly gray-centered:
        #   * Red channel: mean=0.485 (slight red bias in natural scenes)
        #   * Green channel: mean=0.456 (most important for human vision)
        #   * Blue channel: mean=0.406 (sky/water pulls blue higher)
        # - Using dataset statistics ensures network sees properly centered data
        # - Pretrained models REQUIRE these exact values (they were trained with them)
        #
        # WHAT HAPPENS WITHOUT THIS:
        # - Slow convergence (10x more epochs needed)
        # - Higher chance of gradient explosion (need lower learning rates)
        # - Dead ReLU problem (neurons get stuck outputting zero)
        # - Poor transfer learning (can't use pretrained models)
        T.Normalize(mean, std),
        
        # 7. RANDOM ERASING (Cutout variant) - Masks random rectangles with random pixels
        # Why: Forces model to use context, prevents overfitting to specific features
        # p=0.1 (10% chance), scale=(0.02, 0.1) means 2-10% of image area erased
        # Applied AFTER normalization, so erased regions have random normalized values
        T.RandomErasing(p=0.1, scale=(0.02, 0.1)),
    ])

    # Define the preprocessing pipeline for evaluation images (no heavy augmentation)
    eval_transform = T.Compose([
        T.Lambda(lambda x: x.convert('RGB') if x.mode != 'RGB' else x),  # Ensure 3 channels (convert grayscale to RGB)
        T.Resize(256),                                    # Resize shorter side to 256 pixels
        T.CenterCrop(224),                                # Crop the center 224x224 region
        T.ToTensor(),                                     # Convert to tensor and scale to [0, 1]
        T.Normalize(mean, std),                           # Normalize using ImageNet mean and std
    ])

    def train_transform_fn(examples):
        # Handle both single examples and batches
        if isinstance(examples['image'], list):
            # Batch processing
            examples["pixel_values"] = [train_transform(image) for image in examples["image"]]
        else:
            # Single example processing  
            examples["pixel_values"] = train_transform(examples["image"])

        # Convert 'label' to 'labels' to match HuggingFace Trainer expectations
        examples["labels"] = examples["label"]
        del examples["label"]
        
        # Remove the original image to avoid DataLoader issues
        del examples["image"]
        return examples

    def eval_transform_fn(examples):
        # Handle both single examples and batches
        if isinstance(examples['image'], list):
            # Batch processing
            examples["pixel_values"] = [eval_transform(image) for image in examples["image"]]
        else:
            # Single example processing
            examples["pixel_values"] = eval_transform(examples["image"])

        # There's some craziness going on within HuggingFace Trainer that requires this hack
        examples["labels"] = examples["label"]
        del examples["label"]

        # Remove the original image to avoid DataLoader issues
        del examples["image"]
        return examples

    # Wrap datasets with safe wrapper to handle EXIF errors on-demand
    train_dataset = SafeImageNetDataset(train_dataset, train_transform_fn)
    eval_dataset = eval_dataset.with_transform(eval_transform_fn)
    
    print(f"✅ Loaded datasets with safe EXIF error handling")
    print(f"✅ Training samples: {len(train_dataset):,}")
    print(f"✅ Validation samples: {len(eval_dataset):,}")
    
    use_prelu = True
    
    # Create CNN model
    activation_type = "PReLU" if use_prelu else "ReLU"
    print(f"\n🏗️ Creating {activation_type} CNN model ({1000} classes)...")
    print(f"🔧 Activation function: {activation_type}")
    model = CNN(
        use_prelu=use_prelu,
        use_builtin_conv=True,  # Use fast PyTorch convolutions
        num_classes=1000
    )
    
    # This section moved below after we determine resume status
    
    # Force fresh weight initialization to ensure clean start
    def reset_weights(m):
        if hasattr(m, 'reset_parameters'):
            m.reset_parameters()
        elif hasattr(m, 'weight'):
            torch.nn.init.kaiming_normal_(m.weight)
        if hasattr(m, 'bias') and m.bias is not None:
            torch.nn.init.zeros_(m.bias)
    
    if False:
        model.apply(reset_weights)
        print("✅ Forced fresh weight initialization")
    
    # Move model to GPU
    model = model.to(device)
    print(f"✅ Model moved to device: {device}")
    
    # Verify model is on the correct CUDA device (cuda:0 if available)
    expected_device = torch.device("cuda:0" if torch.cuda.is_available() else "cpu")
    model_device = next(model.parameters()).device
    if model_device != expected_device:
        print(f"❌ Warning: Model parameters are on {model_device}, expected {expected_device}")
    else:
        print(f"✅ Model parameters confirmed on {expected_device}")
    
    # Count parameters
    total_params = sum(p.numel() for p in model.parameters())
    trainable_params = sum(p.numel() for p in model.parameters() if p.requires_grad)
    
    print(f"📊 Model Statistics:")
    print(f"  Total parameters: {total_params:,}")
    print(f"  Trainable parameters: {trainable_params:,}")
    
    batch_size_per_gpu = 256
    grad_accum = 4
    
    # Check if we want to resume from a checkpoint
    base_output_dir = f"./results/cnn_results_{'prelu' if use_prelu else 'relu'}"
    resume = False  # Set to True to resume from checkpoint, False for fresh training
    
    # Find checkpoint path if resuming
    if resume:
        checkpoint_path = find_latest_checkpoint(base_output_dir)
        if not checkpoint_path:
            print(f"⚠️ No checkpoint found in {base_output_dir}")
            print("Available options:")
            print("1. Set resume = False to start fresh training")
            print("2. Ensure checkpoint exists in the expected directory")
            raise ValueError(f"No checkpoint found for resume mode in {base_output_dir}")
    else:
        checkpoint_path = None
    
    # Configure training based on whether we're resuming
    if resume:
        # Extended training configuration when resuming
        num_epochs = 300
        output_dir = f"./results/cnn_resumed_{'prelu' if use_prelu else 'relu'}"
        
        # Load model weights ONLY (not optimizer/scheduler state)
        print(f"🔄 RESUME MODE: Found checkpoint at {checkpoint_path}")
        print(f"   Loading model weights ONLY (fresh optimizer/scheduler)")
        print(f"   Training for {num_epochs} additional epochs")
        print(f"   Output directory: {output_dir}")
        
        # Load the model weights manually
        import os
        model_path = os.path.join(checkpoint_path, "model.safetensors")
        if not os.path.exists(model_path):
            model_path = os.path.join(checkpoint_path, "pytorch_model.bin")
        
        if os.path.exists(model_path):
            print(f"   Loading weights from: {model_path}")
            from safetensors.torch import load_file
            if model_path.endswith(".safetensors"):
                state_dict = load_file(model_path)
            else:
                state_dict = torch.load(model_path, map_location=device)
            model.load_state_dict(state_dict)
            print(f"   ✅ Model weights loaded successfully")
        else:
            print(f"   ⚠️ Model file not found at {checkpoint_path}")
            raise FileNotFoundError(f"Could not find model weights in {checkpoint_path}")
    else:
        # Original training configuration
        num_epochs = 150
        output_dir = base_output_dir
        print(f"🆕 Starting fresh training for {num_epochs} epochs")
        print(f"   Output directory: {output_dir}") 

    # For ImageNet training, I'd recommend sticking with batch_size=256 rather than 128. Here's why:

    #   1. Better gradient estimates: Larger batches provide more stable gradients
    #   2. Linear scaling rule: With batch=1024 and lr=0.1, you're at the sweet spot 
    #   3. Standard practice: Most successful ImageNet trainings use effective batch sizes of 256-2048

    #   If we switch to 128 for example:
    #   - Effective batch = 512 → more noisy gradients
    #   - Would need to reduce lr to ~0.05 for stability
    #   - Training would take longer (2x more gradient steps)
    #   - No accuracy benefit over batch=1024

    #   The linear scaling rule states that when you increase batch size,
    #   you can proportionally increase learning rate to maintain similar training dynamics.

    #   The formula: lr = base_lr × (batch_size / base_batch)
    #   Standard ImageNet baseline:
    #   - Base batch: 256
    #   - Base lr: 0.1

    #   Our setup:
    #   - Batch: 1024 (256×4 grad accum)
    #   - Expected lr: 0.1 × (1024/256) = 0.4

    #   But we're using lr=0.1, which is conservative and safer. Here's why this works:
    #   1. Linear scaling breaks down around batch 2k-8k depending on the model/dataset
    #   2. Beyond batch ~2k, you need additional tricks (warmup, LARS/LAMB optimizers) to maintain stability
    #   3. Our lr=0.1 with batch=1024 is actually the "sweet spot" because:
    #     - It's aggressive enough for fast convergence
    #     - Conservative enough to avoid instability
    #     - Matches many successful ImageNet papers' settings

    # Output directory is already set in the resume logic above

    # Adjust learning rate for resume - AdamW uses much lower LRs than SGD
    if resume:
        # When resuming with AdamW, use a moderate LR
        initial_lr = 3e-4  # Good starting point for resumed AdamW training
        warmup_ratio = 0.01  # Small 1% warmup for safety
        print(f"📈 Starting resumed training with LR={initial_lr}")
    else:
        initial_lr = 3e-4   # Tried 0.1, 7e-4, good progress with 5e-4, even better progress with 3e-4
                            # slow progress with 1e-4
                            # okay progress with 2e-4, but slightly worse than 3e-4
        warmup_ratio = 0.05  # Original 5% warmup for fresh training
    
    # Create training arguments
    training_args = TrainingArguments(
        output_dir=output_dir,
        num_train_epochs=num_epochs,  # More epochs for better convergence
        per_device_train_batch_size=batch_size_per_gpu,  # Reduced for stability
        per_device_eval_batch_size=batch_size_per_gpu,
        learning_rate=initial_lr,
        weight_decay=5e-2,  # Tried 0.01, CNNs with AdamW: 5e-3 – 0.05 is common. Too high (>0.1) can flatten training
                            # esp. in the cosine tail when weight decay dominates
                            # TODO: think about raising this if network overfits with decreased learning rate
                            #       compare eval to train loss
        warmup_ratio=warmup_ratio,  # Dynamic warmup based on resume status
        gradient_accumulation_steps=grad_accum,
        eval_steps=1,
        logging_steps=100,
        save_steps=1,
        seed=42,
        logging_dir="./logs/logs" if not disable_logging else None,
        remove_unused_columns=False, # Fix for custom dataset format
        dataloader_num_workers=16,      # Parallel data loading
        dataloader_persistent_workers=False,
        dataloader_pin_memory=True,     # If True, the DataLoader will copy Tensors into CUDA pinned memory before returning them.
                                        # This can speed up host-to-GPU transfer, especially for large batches.
        optim="adamw_torch",
        adam_beta1=0.9,
        adam_beta2=0.99,  # Effective memory is less, so adjusts faster to spike in learning rate
        adam_epsilon=1e-08,
        # AdamW optimizer details:
        # - Decouples weight decay from gradient-based updates (better than Adam for vision)
        # - betas: (β1, β2) control exponential moving averages of gradients and squared gradients
        #   - β1=0.9: momentum for gradient (bias towards recent 10 steps)
        #   - β2=0.999: momentum for squared gradient (bias towards recent 1000 steps)
        # - eps=1e-08: small constant for numerical stability
        # - Learning rates for AdamW are typically 10-100x lower than SGD
        # === Momentum SGD variants (one parameter update per step) ====================
        # Notation:
        #   theta: params
        #   v:     velocity/momentum buffer (same shape as theta), init to 0
        #   mu:    momentum coefficient in [0, 1)  (e.g., 0.9–0.95)
        #   lr:    learning rate
        #   g:     gradient at current params, g = ∇f(theta)

        # 1) Heavy-ball (Polyak) momentum
        # v = mu * v - lr * g(theta)
        # theta += v
        #
        # Intuition: carry over a fraction (mu) of last step and subtract the current
        # gradient scaled by lr. Gradient is evaluated at the CURRENT point theta.

        # 2) Nesterov (look-ahead) momentum
        # theta_look = theta + mu * v        # peek ahead along momentum
        # g_star     = ∇f(theta_look)        # gradient at the look-ahead point
        # v          = mu * v - lr * g_star
        # theta     += v
        #
        # Intuition: same structure, but the gradient is taken at the anticipated
        # position.

        # 3) PyTorch implementation of Nesterov (single-pass form)
        # (what torch.optim.SGD(..., momentum=mu, nesterov=True, dampening=0) does)
        # b = mu * b + g(theta)               # momentum buffer (EMA of grads)
        # g_eff = g(theta) + mu * b           # effective Nesterov gradient
        # theta -= lr * g_eff                 # single update

        # --- Momentum buffer as an EMA of gradients -----------------------------------
        # Recurrence (PyTorch SGD with dampening=0):
        #   b_t = μ * b_{t-1} + g_t                    # g_t := ∇f(θ_t)
        #
        # Unrolled (shows the EMA weights explicitly):
        #   b_t = g_t + μ g_{t-1} + μ^2 g_{t-2} + ... + μ^t g_0
        #        = ∑_{k=0}^{t} μ^k * g_{t-k}
        #   # Geometric weights favor recent grads; effective memory ≈ 1/(1-μ) steps.
        #
        # Notes:
        # - Requires: momentum > 0 and dampening == 0 for true Nesterov behavior.
        # - torch.optim.SGD uses coupled L2 as weight_decay (adds λ*theta to g).

        # --- Momentum (Polyak heavy-ball) and the geometric-series factors ---
        # Update:
        #   v_{t+1} = μ v_t − η ∇f(θ_t)
        #   θ_{t+1} = θ_t + v_{t+1}
        #
        # Unrolled (geometric series on past grads):
        #   v_t = -η ∑_{k=0}^t μ^k g_{t-k}
        #   • Past gradients are weighted by μ^k (recent ones count more).

        # First-order decrease: f(θ + Δ) ≈ f(θ) + ∇f(θ)·Δ.
        # To reduce f with a small step, choose Δ that minimizes this linear term
        # under a size limit -> Δ = −η ∇f(θ). That is the steepest (Euclidean) descent.
        # Momentum just adds inertia: keep μ of last velocity (useful when directions persist, otherwise it resists),
        # then take the same downhill step −η ∇f(θ_t).

        max_grad_norm=4.0,
        lr_scheduler_type="cosine_with_restarts",  # Cosine with hard restarts
        lr_scheduler_kwargs={
<<<<<<< HEAD
            "num_cycles": 4,          # Keep four full cosine cycles over the run
            "cycle_decay": 0.55,      # Shrink the peak LR after each restart to prevent loss spikes
            "min_lr_ratio": 0.08,     # Never go below 8% of the base LR so progress keeps smoothing out
            "cycle_warmup_ratio": 0.1,# Spend 10% of every cycle warming back up so restarts ramp smoothly
            "damp_momentum_at_restart": True,  # Scale AdamW buffers whenever the LR restarts
=======
            "num_cycles": 4,            # Keep four full cosine cycles over the run
            "cycle_decay": 0.33,        # Shrink the peak LR after each restart to prevent loss spikes
            "min_lr_ratio": 0.2,        # Never go below % of the base LR so progress keeps smoothing out
            "cycle_warmup_ratio": 0.2,  # Spend % of every cycle warming back up so restarts ramp smoothly
>>>>>>> b8e65566
            # Cosine with hard restarts:
            # - Learning rate follows multiple cosine cycles from initial_lr to 0
            # - Each cycle: lr = lr_init * (1 + cos(π * t_cycle/T_cycle)) / 2
            #   where t_cycle = step within cycle, T_cycle = steps per cycle
            # - Hard restarts: LR jumps back toward the initial value at cycle boundaries
            # - With decay enabled we multiply the peak LR by ``cycle_decay`` each time
            #   so the schedule behaves like SGDR with shrinking restarts.
            # - ``cycle_warmup_ratio`` adds a short linear ramp at the start of each
            #   cycle to keep the LR from spiking instantly after a restart.
        },
        eval_strategy="epoch",
        save_strategy="epoch",
        logging_strategy="steps",
        save_total_limit=3,  # Keep only 3 best checkpoints
        load_best_model_at_end=False,  # Don't load previous checkpoints
        metric_for_best_model="eval_loss",
        greater_is_better=False,
        prediction_loss_only=False,
        label_names=["labels"], # need this to get eval_loss
        label_smoothing_factor=0.05,  # Label smoothing for regularization
        report_to="tensorboard" if not disable_logging else "none",
    )

    
    print(f"\n⚙️ Training Configuration:")
    print(f"  Epochs: {training_args.num_train_epochs}")
    print(f"  Batch size: {training_args.per_device_train_batch_size}")
    print(f"  Learning rate: {training_args.learning_rate}")
    print(f"  Weight decay: {training_args.weight_decay}")
    print(f"  Warmup ratio: {training_args.warmup_ratio}")
    print(f"  LR scheduler: {training_args.lr_scheduler_type}")
    if training_args.lr_scheduler_kwargs:
        print(f"  LR scheduler kwargs: {training_args.lr_scheduler_kwargs}")
    print(f"  Optimizer: {training_args.optim}")
    print(f"  Gradient clipping: {training_args.max_grad_norm}")
    print(f"  Label smoothing: {training_args.label_smoothing_factor}")
    print(f"  Evaluation strategy: {training_args.eval_strategy}")
    print(f"  Evaluation steps: {training_args.eval_steps}")
    print(f"  Save strategy: {training_args.save_strategy}")
    print(f"  Save steps: {training_args.save_steps}")
    print(f"  Save total limit: {training_args.save_total_limit}")
    print(f"  Logging strategy: {training_args.logging_strategy}")
    print(f"  Logging steps: {training_args.logging_steps}")
    print(f"  Output directory: {training_args.output_dir}")
    print(f"  Remove unused columns: {training_args.remove_unused_columns}")
    print(f"  Dataloader workers: {training_args.dataloader_num_workers}")
    print(f"  Load best model at end: {training_args.load_best_model_at_end}")
    print(f"  Metric for best model: {training_args.metric_for_best_model}")
    print(f"  Greater is better: {training_args.greater_is_better}")
    print(f"  Prediction loss only: {training_args.prediction_loss_only}")
    print(f"  Logging directory: {training_args.logging_dir}")
    print(f"  Report to: {training_args.report_to}")
    
    # Create CutMix collator for training
    # Only used during training - evaluation uses default collation
    cutmix_collator = CutMixCollator(
        num_classes=1000,  # ImageNet has 1000 classes
        alpha=1.0,         # Standard beta distribution for balanced mixing
        prob=0.5           # Apply CutMix to 50% of batches for balanced regularization
    )
    
    # Create trainer using ModelTrainer
    print(f"\n🏋️ Setting up trainer...")
    
    trainer = ModelTrainer(
        model=model,
        training_args=training_args,
        train_dataset=train_dataset,
        eval_dataset=eval_dataset,
        trainer_class=CNNTrainer,
        #data_collator=cutmix_collator,  # Add CutMix collator for batch-level augmentation
        resume_from_checkpoint=None,  # Don't resume trainer state - we loaded weights manually
    )
    
    # Run training
    trainer.run()
    
    print(f"💾 Model saved to: {training_args.output_dir}")
    print(f"\n✅ Training completed successfully!")

if __name__ == "__main__":
    main()<|MERGE_RESOLUTION|>--- conflicted
+++ resolved
@@ -638,18 +638,10 @@
         max_grad_norm=4.0,
         lr_scheduler_type="cosine_with_restarts",  # Cosine with hard restarts
         lr_scheduler_kwargs={
-<<<<<<< HEAD
-            "num_cycles": 4,          # Keep four full cosine cycles over the run
-            "cycle_decay": 0.55,      # Shrink the peak LR after each restart to prevent loss spikes
-            "min_lr_ratio": 0.08,     # Never go below 8% of the base LR so progress keeps smoothing out
-            "cycle_warmup_ratio": 0.1,# Spend 10% of every cycle warming back up so restarts ramp smoothly
-            "damp_momentum_at_restart": True,  # Scale AdamW buffers whenever the LR restarts
-=======
             "num_cycles": 4,            # Keep four full cosine cycles over the run
             "cycle_decay": 0.33,        # Shrink the peak LR after each restart to prevent loss spikes
             "min_lr_ratio": 0.2,        # Never go below % of the base LR so progress keeps smoothing out
             "cycle_warmup_ratio": 0.2,  # Spend % of every cycle warming back up so restarts ramp smoothly
->>>>>>> b8e65566
             # Cosine with hard restarts:
             # - Learning rate follows multiple cosine cycles from initial_lr to 0
             # - Each cycle: lr = lr_init * (1 + cos(π * t_cycle/T_cycle)) / 2
